--- conflicted
+++ resolved
@@ -68,507 +68,6 @@
   THCudaCheck(cudaGetLastError());
 }
 
-<<<<<<< HEAD
-=======
-struct TensorClampOp {
-  TensorClampOp(float min, float max) : minValue(min), maxValue(max) {}
-  __device__ __forceinline__ void operator()(float* out, float* in) {
-    *out = max(min(*in, maxValue), minValue);
-  }
-
-  __device__ __forceinline__ void operator()(float* v) {
-    *v = max(min(*v, maxValue), minValue);
-  }
-
-  const float minValue;
-  const float maxValue;
-};
-
-void THCudaTensor_clamp(THCState *state, THCudaTensor *self_, THCudaTensor *src, float min_value,
-  float max_value)
-{
-  THAssert(THCudaTensor_checkGPU(state, 2, self_, src));
-  if (self_ == src) {
-    if (!THC_pointwiseApply1(state, self_, TensorClampOp(min_value, max_value))) {
-      THArgCheck(false, 2, CUTORCH_DIM_WARNING);
-    }
-  } else {
-    THCudaTensor_resizeAs(state, self_, src);
-
-    if (!THC_pointwiseApply2(state, self_, src, TensorClampOp(min_value, max_value))) {
-      THArgCheck(false, 2, CUTORCH_DIM_WARNING);
-    }
-  }
-
-  THCudaCheck(cudaGetLastError());
-}
-
-float THCudaTensor_meanall(THCState *state, THCudaTensor *self)
-{
-  THAssert(THCudaTensor_checkGPU(state, 1, self));
-  THArgCheck(self->nDimension > 0, 1, "empty Tensor");
-  return THCudaTensor_sumall(state, self)/THCudaTensor_nElement(state, self);
-}
-
-void
-THCudaTensor_mean(THCState *state, THCudaTensor *self, THCudaTensor *src, long dim)
-{
-  THAssert(THCudaTensor_checkGPU(state, 2, self, src));
-  THCudaTensor_sum(state, self, src, dim);
-  THCudaTensor_div(state, self, self, THCudaTensor_size(state, src, dim));
-}
-
-struct TensorLerpOp {
-  TensorLerpOp(float w) : w(w) {}
-
-  __device__ __forceinline__ void operator()(float *out, float *a, float *b) {
-    *out = *a + w * (*b - *a);
-  }
-
-  const float w;
-};
-
-void THCudaTensor_lerp(THCState *state, THCudaTensor *result, THCudaTensor *a, THCudaTensor *b, float w)
-{
-  THAssert(THCudaTensor_checkGPU(state, 3, result, a, b));
-  THArgCheck(THCudaTensor_nElement(state, a) ==
-             THCudaTensor_nElement(state, b), 3, "sizes do not match");
-  THCudaTensor_resizeAs(state, result, a);
-
-  if (!THC_pointwiseApply3(state, result, a, b, TensorLerpOp(w))) {
-    THArgCheck(false, 2, CUTORCH_DIM_WARNING);
-  }
-
-  THCudaCheck(cudaGetLastError());
-}
-
-struct square_functor
-{
-  const float mean;
-
-  square_functor(float mean_) : mean(mean_) {}
-
-    __host__ __device__ float operator()(const float& x) const
-  {
-    return (x-mean)*(x-mean);
-  }
-};
-
-float THCudaTensor_varall(THCState *state, THCudaTensor *self)
-{
-  THAssert(THCudaTensor_checkGPU(state, 1, self));
-  self = THCudaTensor_newContiguous(state, self);
-  ptrdiff_t size = THCudaTensor_nElement(state, self);
-  thrust::device_ptr<float> self_data(THCudaTensor_data(state, self));
-
-  float mean = THCudaTensor_meanall(state, self);
-  float result =
-    thrust::transform_reduce(
-#if CUDA_VERSION >= 7000
-      thrust::cuda::par.on(THCState_getCurrentStream(state)),
-#endif
-      self_data, self_data+size, square_functor(mean),
-      (float)0, thrust::plus<float>());
-
-  result = result/(THCudaTensor_nElement(state, self)-1);
-
-  THCudaTensor_free(state, self);
-  return result;
-}
-
-float THCudaTensor_stdall(THCState *state, THCudaTensor *self)
-{
-  THAssert(THCudaTensor_checkGPU(state, 1, self));
-  return sqrt(THCudaTensor_varall(state, self));
-}
-
-// Given the sum of values and the sum of squares, compute the variance or standard deviation.
-template<bool flag, bool apply_sqrt>
-__forceinline__ __device__ float THCudaTensor_computeVar(float sum, float sum2, unsigned row_size) {
-  if (flag) {
-    sum /= row_size;
-    sum2 /= row_size;
-    sum2 -= sum * sum;
-    sum2 = (sum2 < 0 ? 0 : sum2);
-  }
-  else {
-    sum /= row_size;
-    sum2 /= row_size - 1;
-    sum2 -= ((float)row_size) / ((float)(row_size - 1)) * sum * sum;
-    sum2 = (sum2 < 0 ? 0 : sum2);
-  }
-  if (apply_sqrt)
-    return sqrt(sum2);
-  else
-    return sum2;
-}
-
-/* Compute the variance (or standard deviation) along an outer dimension of a tensor.
- *
- * - num_orows is the size of the flattened outer dimensions;
- * - num_irows is the size of the flattened inner dimensions;
- * - row_size is the size of the dimension along which to compute the variance;
- * - if flag is set, normalize by `row_size` instead of `row_size - 1`
- * - if apply_sqrt is set, compute the standard deviation instead of variance
- *
- * The dimensions to the outside and inside of the specified dimension are considered as flattened.
- * Thread blocks with the same blockIdx.y process an "outer row" (i.e. an element of the flattened
- * outer dimensions, which contains several "inner rows").
- * Each thread processes a single inner row at a time.
- */
-template<bool flag, bool apply_sqrt>
-__global__ void THCudaTensor_kernel_varOuterDim(float *tgt, float *src_, unsigned num_orows, unsigned num_irows, unsigned row_size)
-{
-  for (unsigned orow = blockIdx.x; orow < num_orows; orow += gridDim.x) {
-    for (unsigned irow = blockIdx.y * blockDim.x + threadIdx.x; irow < num_irows; irow += gridDim.y * blockDim.x) {
-      float *src = src_ + orow * row_size * num_irows + irow;
-      float sum = 0, sum2 = 0;
-
-      for (unsigned col = 0; col < row_size; ++col) {
-        float val = *src;
-        sum += val;
-        sum2 += val * val;
-
-        src += num_irows;
-      }
-
-      tgt[orow * num_irows + irow] = THCudaTensor_computeVar<flag, apply_sqrt>(sum, sum2, row_size);
-    }
-  }
-}
-
-template<bool apply_sqrt>
-__host__ void THCudaTensor_varOuterDim(THCState *state, THCudaTensor *tgt, THCudaTensor *src, long dimension, int flag)
-{
-  unsigned ndim = THCudaTensor_nDimension(state, src);
-  // Treat all outer dimensions (i.e. dim < dimension) as one.
-  unsigned num_orows = 1;
-  for (long dim = 0; dim < dimension; dim++) {
-    num_orows *= THCudaTensor_size(state, src, dim);
-  }
-  unsigned row_size = THCudaTensor_size(state, src, dimension);
-  // Treat all inner dimensions (i.e. dim > dimension) as one.
-  unsigned num_irows = 1;
-  for (unsigned dim = dimension + 1; dim < ndim; dim++) {
-    num_irows *= THCudaTensor_size(state, src, dim);
-  }
-
-  dim3 threads(min(512, num_irows));
-  unsigned maxGridDim = 1024;
-  dim3 grid(min(maxGridDim, num_orows), min(maxGridDim, THCCeilDiv(num_irows, threads.x)));
-
-  if (flag) {
-    THCudaTensor_kernel_varOuterDim<true, apply_sqrt><<<grid, threads, 0, THCState_getCurrentStream(state)>>>(
-        THCudaTensor_data(state, tgt), THCudaTensor_data(state, src), num_orows, num_irows, row_size);
-  } else {
-    THCudaTensor_kernel_varOuterDim<false, apply_sqrt><<<grid, threads, 0, THCState_getCurrentStream(state)>>>(
-        THCudaTensor_data(state, tgt), THCudaTensor_data(state, src), num_orows, num_irows, row_size);
-  }
-  cudaError errcode = cudaGetLastError();
-  if (errcode != cudaSuccess) {
-    THError(cudaGetErrorString(errcode));
-  }
-}
-
-
-/* Compute the variance (or standard deviation) of the innermost dimension of a tensor.
- *
- * - num_rows is the size of the flattened outer dimensions;
- * - row_size is the size of the innermost dimension;
- * - if flag is set, normalize by `row_size` instead of `row_size - 1`
- * - if apply_sqrt is set, compute the standard deviation instead of variance
- *
- * The outer dimensions of the tensor are considered as a single dimension, i.e. the tensor is
- * considered as having 'num_rows' rows of size 'row_size'.
- * Each thread block processes one or more sets of contiguous rows (processing multiple rows
- * per thread block is quicker than processing a single row, especially for short rows).
- */
-template<bool flag, bool apply_sqrt>
-__global__ void THCudaTensor_kernel_varInnermostDim(float *tgt, float *src_, unsigned num_rows, unsigned row_size)
-{
-  __shared__ float ssum[32][16];
-  __shared__ float ssum2[32][16];
-
-  for (unsigned block_row = blockIdx.x * blockDim.y; block_row < num_rows; block_row += blockDim.y * gridDim.x) {
-    unsigned row = block_row + threadIdx.y;
-    float sum = 0, sum2 = 0;
-    if (row < num_rows) {
-      float *src = src_ + row * row_size;
-      // Sequential reduction within a thread.
-      for (unsigned col = threadIdx.x; col < row_size; col += blockDim.x) {
-        float val = src[col];
-        sum += val;
-        sum2 += val * val;
-      }
-    }
-    ssum[threadIdx.y][threadIdx.x] = sum;
-    ssum2[threadIdx.y][threadIdx.x] = sum2;
-    __syncthreads();
-
-    // Reduce intermediate values to single value.
-    for (unsigned s = 8; s > 1; s >>= 1) {
-      if (row < num_rows && threadIdx.x < s) {
-        ssum[threadIdx.y][threadIdx.x] += ssum[threadIdx.y][threadIdx.x + s];
-        ssum2[threadIdx.y][threadIdx.x] += ssum2[threadIdx.y][threadIdx.x + s];
-      }
-      __syncthreads();
-    }
-
-    if (row < num_rows && threadIdx.x == 0) {
-      sum = ssum[threadIdx.y][0] + ssum[threadIdx.y][1];
-      sum2 = ssum2[threadIdx.y][0] + ssum2[threadIdx.y][1];
-      tgt[row] = THCudaTensor_computeVar<flag, apply_sqrt>(sum, sum2, row_size);
-    }
-    __syncthreads();
-  }
-}
-
-template<bool apply_sqrt>
-__host__ void THCudaTensor_varInnermostDim(THCState *state, THCudaTensor *tgt, THCudaTensor *src, int flag)
-{
-  unsigned ndim = THCudaTensor_nDimension(state, src);
-  // Treat all outer dimensions as a single dimension.
-  unsigned num_rows = 1;
-  for (unsigned dim = 0; dim < ndim - 1; dim++) {
-    num_rows *= THCudaTensor_size(state, src, dim);
-  }
-  unsigned row_size = THCudaTensor_size(state, src, ndim - 1);
-
-  // From limited testing, 16x32 seemed a good compromise for handling both long and short dimensions.
-  dim3 threads(16, 32);
-  dim3 grid(min(1024, THCCeilDiv(num_rows, threads.y)));
-
-  if (flag) {
-    THCudaTensor_kernel_varInnermostDim<true, apply_sqrt><<<grid, threads, 0, THCState_getCurrentStream(state)>>>(
-        THCudaTensor_data(state, tgt), THCudaTensor_data(state, src), num_rows, row_size);
-  } else {
-    THCudaTensor_kernel_varInnermostDim<false, apply_sqrt><<<grid, threads, 0, THCState_getCurrentStream(state)>>>(
-        THCudaTensor_data(state, tgt), THCudaTensor_data(state, src), num_rows, row_size);
-  }
-  cudaError errcode = cudaGetLastError();
-  if (errcode != cudaSuccess) {
-    THError(cudaGetErrorString(errcode));
-  }
-}
-
-void THCudaTensor_var(THCState *state, THCudaTensor *self_, THCudaTensor *src, long dimension, int flag)
-{
-  THAssert(THCudaTensor_checkGPU(state, 2, self_, src));
-  THLongStorage *dim = THCudaTensor_newSizeOf(state, src);
-  THLongStorage_set(dim, dimension, 1);
-  THCudaTensor_resize(state, self_, dim, NULL);
-  THLongStorage_free(dim);
-
-  THCudaTensor *self = THCudaTensor_newContiguous(state, self_);
-  src = THCudaTensor_newContiguous(state, src);
-
-  if (dimension == THCudaTensor_nDimension(state, src) - 1) {
-    THCudaTensor_varInnermostDim<false>(state, self, src, flag);
-  } else {
-    THCudaTensor_varOuterDim<false>(state, self, src, dimension, flag);
-  }
-
-  THCudaTensor_free(state, src);
-  THCudaTensor_freeCopyTo(state, self, self_);
-}
-
-void THCudaTensor_std(THCState *state, THCudaTensor *self_, THCudaTensor *src, long dimension, int flag)
-{
-  THAssert(THCudaTensor_checkGPU(state, 2, self_, src));
-  THLongStorage *dim = THCudaTensor_newSizeOf(state, src);
-  THLongStorage_set(dim, dimension, 1);
-  THCudaTensor_resize(state, self_, dim, NULL);
-  THLongStorage_free(dim);
-
-  THCudaTensor *self = THCudaTensor_newContiguous(state, self_);
-  src = THCudaTensor_newContiguous(state, src);
-
-  if (dimension == THCudaTensor_nDimension(state, src) - 1) {
-    THCudaTensor_varInnermostDim<true>(state, self, src, flag);
-  } else {
-    THCudaTensor_varOuterDim<true>(state, self, src, dimension, flag);
-  }
-
-  THCudaTensor_free(state, src);
-  THCudaTensor_freeCopyTo(state, self, self_);
-}
-
-template <int StaticExp>
-struct TensorNormOp
-{
-  TensorNormOp(float exp) : exponent(exp) {}
-
-  __host__ __device__ float operator()(float x) const {
-    if (StaticExp == 1) {
-      return fabsf(x);
-    } else if (StaticExp == 2) {
-      return x * x;
-    } else {
-      return powf(fabsf(x), exponent);
-    }
-  }
-
-  const float exponent;
-};
-
-struct TensorNonZeroOp
-{
-  TensorNonZeroOp() {}
-  __host__ __device__ bool operator()(float lhs) const { return lhs != 0.0f; }
-};
-
-float THCudaTensor_normall(THCState *state, THCudaTensor *self, float value)
-{
-  THAssert(THCudaTensor_checkGPU(state, 1, self));
-  self = THCudaTensor_newContiguous(state, self);
-  ptrdiff_t size = THCudaTensor_nElement(state, self);
-  thrust::device_ptr<float> self_data(THCudaTensor_data(state, self));
-
-  float result;
-
-  if (value == 0.0f) {
-    result = thrust::transform_reduce(
-#if CUDA_VERSION >= 7000
-      thrust::cuda::par.on(THCState_getCurrentStream(state)),
-#endif
-      self_data, self_data+size, TensorNonZeroOp(),
-      0.0f, thrust::plus<float>());
-  } else if (value == 1.0f) {
-    result = thrust::transform_reduce(
-#if CUDA_VERSION >= 7000
-      thrust::cuda::par.on(THCState_getCurrentStream(state)),
-#endif
-      self_data, self_data+size, TensorNormOp<1>(value),
-      0.0f, thrust::plus<float>());
-
-  } else if (value == 2.0f) {
-    result = thrust::transform_reduce(
-#if CUDA_VERSION >= 7000
-      thrust::cuda::par.on(THCState_getCurrentStream(state)),
-#endif
-      self_data, self_data+size, TensorNormOp<2>(value),
-      0.0f, thrust::plus<float>());
-    result = powf(result, 0.5f);
-
-  } else {
-    result = thrust::transform_reduce(
-#if CUDA_VERSION >= 7000
-      thrust::cuda::par.on(THCState_getCurrentStream(state)),
-#endif
-      self_data, self_data+size, TensorNormOp<-1>(value),
-      0.0f, thrust::plus<float>());
-    result = powf(result, 1.0f / value);
-  }
-
-  THCudaTensor_free(state, self);
-  return result;
-}
-
-void THCudaTensor_norm(THCState *state, THCudaTensor* self, THCudaTensor* src, float value, long dimension)
-{
-  THAssert(THCudaTensor_checkGPU(state, 2, self, src));
-  if (value == 0.0f) {
-    THC_reduceDim(state, self, src,
-                  TensorNonZeroOp(), thrust::plus<float>(),
-                  0.0f, dimension);
-  } else if (value == 1.0f) {
-    THC_reduceDim(state, self, src,
-                  TensorNormOp<1>(value), thrust::plus<float>(),
-                  0.0f, dimension);
-
-  } else if (value == 2.0f) {
-    THC_reduceDim(state, self, src,
-                  TensorNormOp<2>(value), thrust::plus<float>(),
-                  0.0f, dimension);
-    THCudaTensor_pow(state, self, self, 0.5f);
-
-  } else {
-    THC_reduceDim(state, self, src,
-                  TensorNormOp<-1>(value), thrust::plus<float>(),
-                  0.0f, dimension);
-    THCudaTensor_pow(state, self, self, 1.0f / value);
-  }
-
-  THCudaCheck(cudaGetLastError());
-}
-
-__global__ void THCudaTensor_kernel_renorm(float *data, const float value, const ptrdiff_t size, const float maxnorm)
-{
-  __shared__ float buffer[32];
-  long tx = threadIdx.x;
-  long bx = blockIdx.x;
-  long step = blockDim.x;
-  float *row = data + size*bx;
-
-  buffer[tx] = 0;
-
-  // get norm of axis
-  for (ptrdiff_t i=tx; i<size; i+=step)
-  {
-    buffer[tx] += pow(fabs(row[i]), value);
-  }
-  // add (reduce)
-  for (unsigned int stride = blockDim.x >> 1; stride > 0; stride >>= 1)
-  {
-    __syncthreads();
-    if (tx < stride)
-      buffer[tx] += buffer[tx+stride];
-  }
-  // clip norms
-  __syncthreads();
-  float norm = pow(buffer[0], 1/value);
-  if (norm > maxnorm)
-  {
-    norm = maxnorm / (norm + 1e-7);
-    // renormalize
-    for (ptrdiff_t i=tx; i<size; i+=step)
-    {
-      row[i] *= norm;
-    }
-  }
-}
-
-void THCudaTensor_renorm(THCState *state, THCudaTensor* self, THCudaTensor* src, float value, long dimension, float maxnorm)
-{
-  THAssert(THCudaTensor_checkGPU(state, 2, self, src));
-  THCudaTensor *self_;
-  THCudaTensor *src_ = THCudaTensor_newTranspose(state, src, dimension, 0);
-  THCudaTensor *data = THCudaTensor_newClone(state, src_);
-  ptrdiff_t size = THCudaTensor_nElement(state, data)/data->size[0];
-
-  THArgCheck(dimension >= 0 && dimension < THCudaTensor_nDimension(state, src), 3, "invalid dimension");
-  THArgCheck(value > 0, 2, "non-positive-norm not supported");
-  THArgCheck(THCudaTensor_nDimension(state, src) > 1, 1, "need at least 2 dimensions");
-
-  dim3 grid(data->size[0]);
-  dim3 threads(32);
-
-  THCudaTensor_kernel_renorm<<<grid, threads, 0, THCState_getCurrentStream(state)>>>(THCudaTensor_data(state, data), value, size, maxnorm);
-
-  cudaError errcode = cudaGetLastError();
-  if(errcode != cudaSuccess)
-    THError(cudaGetErrorString(errcode));
-
-  THCudaTensor_free(state, src_);
-  self_ = THCudaTensor_newTranspose(state, data, dimension, 0);
-  THCudaTensor_resizeAs(state, self, self_);
-  THCudaTensor_freeCopyTo(state, self_, self);
-  THCudaTensor_free(state, data);
-}
-
-struct dist_functor
-{
-  const float exponent;
-
-  dist_functor(float exponent_) : exponent(exponent_) {}
-
-  __host__ __device__ float operator()(const float& x, const float& y) const
-  {
-    return pow(fabs(x-y), exponent);
-  }
-};
-
->>>>>>> a94488f5
 float THCudaTensor_dist(THCState *state, THCudaTensor *self, THCudaTensor *src, float value)
 {
   THAssert(THCudaTensor_checkGPU(state, 2, self, src));
@@ -603,53 +102,4 @@
   THAssert(THCudaTensor_checkGPU(state, 1, r_));
   THCudaTensor_resize(state, r_, size, NULL);
   THCudaTensor_normal(state, r_, 0, 1);
-}
-<<<<<<< HEAD
-=======
-
-struct TensorCrossOp {
-  TensorCrossOp(long sx, long sy, long so) : sx(sx), sy(sy), so(so) {}
-
-  __device__ __forceinline__ void operator()(float* out, float* x, float*y) {
-    out[0 * so] = x[1 * sx] * y[2 * sy] - x[2 * sx] * y[1 * sy];
-    out[1 * so] = x[2 * sx] * y[0 * sy] - x[0 * sx] * y[2 * sy];
-    out[2 * so] = x[0 * sx] * y[1 * sy] - x[1 * sx] * y[0 * sy];
-  }
-
-  const long sx, sy, so;
-};
-
-THC_API void THCudaTensor_cross(THCState *state, THCudaTensor *self, THCudaTensor *x, THCudaTensor *y, int dimension)
-{
-  THAssert(THCudaTensor_checkGPU(state, 3, self, x, y));
-
-  int i;
-  long nd = THCudaTensor_nDimension(state, x);
-  ptrdiff_t nelem = THCudaTensor_nElement(state, x);
-  THArgCheck(nd == THCudaTensor_nDimension(state, y), 1, "tensors must have same number of dimensions");
-  for (i = 0; i < nd; i++) {
-    THArgCheck(THCudaTensor_size(state, x, i) == THCudaTensor_size(state, y, i), 1, "dimension %i of x and y does not match", i);
-    if (dimension < 0 && THCudaTensor_size(state, x, i) == 3) {
-      dimension = i;
-    }
-  }
-
-  THArgCheck(dimension >= 0 && dimension < nd, 3, "dimension %d out of range", dimension+1);
-  THArgCheck(THCudaTensor_size(state, x, dimension) == 3, 3,
-      "dimension %d does not have size 3", dimension+1);
-  THCudaTensor_resizeAs(state, self, x);
-
-  long sx = THCudaTensor_stride(state, x, dimension);
-  long sy = THCudaTensor_stride(state, y, dimension);
-  long so = THCudaTensor_stride(state, self, dimension);
-  THCudaTensor *nx = THCudaTensor_newNarrow(state, x, dimension, 0, 1);
-  THCudaTensor *ny = THCudaTensor_newNarrow(state, y, dimension, 0, 1);
-  THCudaTensor *nself = THCudaTensor_newNarrow(state, self, dimension, 0, 1);
-  if (!THC_pointwiseApply3(state, nself, nx, ny, TensorCrossOp(sx, sy, so))) {
-    THArgCheck(false, 2, CUTORCH_DIM_WARNING);
-  }
-  THCudaTensor_free(state, nx);
-  THCudaTensor_free(state, ny);
-  THCudaTensor_free(state, nself);
-}
->>>>>>> a94488f5
+}