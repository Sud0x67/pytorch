--- conflicted
+++ resolved
@@ -86,8 +86,8 @@
 
 } // namespace
 
-template <>
-fbgemm::conv_param_t<2> MakeFbgemmConvParam<2>(
+template <int kSpatialDim>
+fbgemm::conv_param_t<kSpatialDim> MakeFbgemmConvParam(
     int N,
     int C,
     int M,
@@ -96,40 +96,43 @@
     const std::vector<int>& kernels,
     const std::vector<int>& strides,
     const std::vector<int>& pads,
-    const std::vector<int>& dilations) {
-  return fbgemm::conv_param_t<2>(
+    const std::vector<int>& dilations,
+    const std::vector<int>& output_padding,
+    bool transposed) {
+  std::array<int, kSpatialDim> image_shape_;
+  std::array<int, kSpatialDim> kernels_;
+  std::array<int, kSpatialDim> strides_;
+  std::array<int, kSpatialDim * 2> pads_;
+  std::array<int, kSpatialDim> dilations_;
+  std::array<int, kSpatialDim> output_padding_;
+  std::move(image_shape.begin(), image_shape.begin() + image_shape.size(), image_shape_.begin());
+  std::move(
+      kernels.begin(), kernels.begin() + kernels.size(), kernels_.begin());
+  std::move(
+      strides.begin(), strides.begin() + strides.size(), strides_.begin());
+  std::move(
+      dilations.begin(),
+      dilations.begin() + dilations.size(),
+      dilations_.begin());
+  std::move(
+      output_padding.begin(),
+      output_padding.begin() + output_padding.size(),
+      output_padding_.begin());
+  std::copy(pads.begin(), pads.begin() + pads.size(), pads_.begin());
+  std::move(pads.begin(), pads.begin() + pads.size(), pads_.begin() + pads.size());
+
+  return fbgemm::conv_param_t<kSpatialDim>(
       N, // batch size
       C, // input channels
       M, // output channels
-      {image_shape[0], image_shape[1]}, // feature map size
+      image_shape_, // feature map size
       groups, // groups
-      {kernels[0], kernels[1]}, // kernels
-      {strides[0], strides[1]}, // strides
-      {pads[0], pads[1], pads[0], pads[1]}, // paddings
-      {dilations[0], dilations[1]}); // dilations
-}
-
-template <>
-fbgemm::conv_param_t<3> MakeFbgemmConvParam<3>(
-    int N,
-    int C,
-    int M,
-    const std::vector<int>& image_shape,
-    int groups,
-    const std::vector<int>& kernels,
-    const std::vector<int>& strides,
-    const std::vector<int>& pads,
-    const std::vector<int>& dilations) {
-  return fbgemm::conv_param_t<3>(
-      N, // batch size
-      C, // input channels
-      M, // output channels
-      {image_shape[0], image_shape[1], image_shape[2]}, // feature map size
-      groups, // groups
-      {kernels[0], kernels[1], kernels[2]}, // kernels
-      {strides[0], strides[1], strides[2]}, // strides
-      {pads[0], pads[1], pads[2], pads[0], pads[1], pads[2]}, // paddings
-      {dilations[0], dilations[1], dilations[2]}); // dilations
+      kernels_, // kernels
+      strides_, // strides
+      pads_, // paddings
+      dilations_, // dilations
+      output_padding_, // output paddings for conv transpose
+      transposed);
 }
 
 Tensor MakeStridedQTensorCPU(
@@ -230,8 +233,6 @@
   return dst;
 }
 
-<<<<<<< HEAD
-=======
 template <>
 Tensor TransposeConvTensorUnpackConversion<2>(const Tensor& src, int groups) {
   // OC IC/G HW -> IC OC/G HW logically
@@ -348,10 +349,10 @@
   }
 }
 
->>>>>>> 4e6f2440
 } // namespace fbgemm_utils
 } // namespace native
 } // namespace at
+
 
 #endif // USE_FBGEMM
 
