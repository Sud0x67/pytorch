--- conflicted
+++ resolved
@@ -257,7 +257,9 @@
     const std::vector<int>& kernels,
     const std::vector<int>& strides,
     const std::vector<int>& pads,
-    const std::vector<int>& dilations);
+    const std::vector<int>& dilations,
+    const std::vector<int>& output_padding = std::vector<int>(kSpatialDim, 0),
+    bool transposed = false);
 
 // TODO: Remove functions below when ChannelsLast3d is ready.
 Tensor MakeStridedQTensorCPU(
@@ -288,8 +290,6 @@
 
 Tensor ConvertToChannelsLast3dTensor(const Tensor& src);
 
-<<<<<<< HEAD
-=======
 template <int kSpatialDim = 2>
 Tensor TransposeConvTensorUnpackConversion(
     const Tensor& src,
@@ -300,7 +300,6 @@
     const at::Tensor& src,
     int groups,
     bool transpose);
->>>>>>> 4e6f2440
 } // namespace fbgemm_utils
 } // namespace native
 } // namespace at
