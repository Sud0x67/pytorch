#include <array>
#include <vector>

#include <ATen/ATen.h>
#include <ATen/native/quantized/cpu/conv_packed_params.h>
#include <ATen/native/quantized/cpu/fbgemm_utils.h>
#include <ATen/native/quantized/cpu/init_qnnpack.h>
#include <ATen/native/quantized/cpu/qnnpack_utils.h>
#include <ATen/native/quantized/cpu/quant_utils.h>
#include <ATen/quantized/Quantizer.h>
#include <torch/library.h>

#ifdef USE_FBGEMM
template <int kSpatialDim>
c10::intrusive_ptr<ConvPackedParamsBase<kSpatialDim>> PackedConvWeight<
    kSpatialDim>::
    prepack(
        at::Tensor weight,
        c10::optional<at::Tensor> bias,
        torch::List<int64_t> stride,
        torch::List<int64_t> padding,
        torch::List<int64_t> output_padding,
        torch::List<int64_t> dilation,
        int64_t groups,
        bool transpose) {
  TORCH_CHECK(!transpose, "FBGEMM doesn't support transpose packing yet!");
  TORCH_CHECK(
      weight.ndimension() == kSpatialDim + 2,
      "Weights are expected to have ",
      kSpatialDim + 2,
      " dimensions");
  TORCH_CHECK(
      stride.size() == kSpatialDim,
      "stride should contain ",
      kSpatialDim,
      " elements for ",
      kSpatialDim,
      "D convolution.");
  TORCH_CHECK(
      padding.size() == kSpatialDim,
      "Specify front/top/left padding only. "
      "end/bottom/right padding assumed to be equal to front/top/left");
  TORCH_CHECK(
      !transpose || output_padding.size() == kSpatialDim,
      "quantized::conv_prepack: Specify top/left output padding "
      "only. bottom/right padding assumed to be equal to top/left");
  TORCH_CHECK(
      dilation.size() == kSpatialDim,
      "dilation should contain ",
      kSpatialDim,
      " elements for ",
      kSpatialDim,
      "D convolution.");
  const int input_channels = transpose ? weight.size(0)
                                       : weight.size(1) * groups;
  const int output_channels = transpose ? weight.size(1) * groups
                                        : weight.size(0);
  const int kernel_d = kSpatialDim == 2 ? 1 : weight.size(2);
  const int kernel_h = weight.size(kSpatialDim);
  const int kernel_w = weight.size(kSpatialDim + 1);

  // mini-batch doesn't have any impact on how we pack weights
  // so we pass it as 1
  // Input image height/width also don't have any impact on how we pack
  // weights so we can pass any values
  const fbgemm::conv_param_t<kSpatialDim> conv_p =
      at::native::fbgemm_utils::MakeFbgemmConvParam<kSpatialDim>(
          1, // dummy batch size
          input_channels,
          output_channels,
          kSpatialDim == 2 ? std::vector<int>{28, 28} // dummy image size
                           : std::vector<int>{28, 28, 28},
          groups,
          kSpatialDim == 2 ? std::vector<int>{kernel_h, kernel_w}
                           : std::vector<int>{kernel_d, kernel_h, kernel_w},
          std::vector<int>(stride.begin(), stride.end()),
          std::vector<int>(padding.begin(), padding.end()),
          std::vector<int>(dilation.begin(), dilation.end()));

  const auto qtype = weight.qscheme();
  std::vector<int32_t> zero_points;
  if (qtype == c10::kPerTensorAffine) {
    zero_points = {static_cast<int32_t>(weight.q_zero_point())};
  } else if (qtype == c10::kPerChannelAffine) {
    int64_t axis = weight.q_per_channel_axis();
    TORCH_CHECK(
        axis == 0,
        "Only per output channel quantization is supported for the weights");
    zero_points.resize(output_channels);
    for (int i = 0; i < output_channels; ++i) {
      zero_points[i] = weight.q_per_channel_zero_points()[i].item<int32_t>();
    }
  } else {
    TORCH_CHECK(false, "Unsupported qscheme: ", toString(qtype));
  }

  // FBGEMM expects weights to be in channels last
  // TODO: Change this when ChannelsLast3d is ready.
<<<<<<< HEAD
  const at::Tensor weight_nhwc = kSpatialDim == 2
      ? weight.contiguous(c10::MemoryFormat::ChannelsLast)
      : at::native::fbgemm_utils::ConvertToChannelsLast3dTensor(weight);
=======
  // FBGEMM needs G OC/G kDim0 ... kDimN IC/G
  // for both conv and conv transpose
  // but PyTorch lays them out as {out_c, in_c/groups, kH, kW}
  // (or for ConvTranspose {in_c, out_c/groups, kH, kW})
  const at::Tensor weight_nhwc =
      at::native::fbgemm_utils::ConvertConvWeightsToChannelLastTensor<kSpatialDim>(weight, groups, transpose);
>>>>>>> 4e6f2440
  const int8_t* weight_data_int8 =
          reinterpret_cast<int8_t*>(weight_nhwc.data_ptr<c10::qint8>());
  std::vector<int32_t> col_offsets(output_channels);
  // compute column offsets (Similar to
  // fbgemm::col_offsets_with_zero_pt_s8acc32_ref) please note that offsets
  // include the sum of columns as well as the scalar term weight_zero_point *
  // KDim
  const int input_channels_per_group = input_channels / groups;
  const int output_channels_per_group = output_channels / groups;
  const int inner_size =
      kernel_d * kernel_h * kernel_w * input_channels_per_group;
  for (int g = 0; g < groups; ++g) {
    for (int i = 0; i < output_channels_per_group; ++i) {
      const int c = g * output_channels_per_group + i;
      int32_t sum = 0;
      for (int j = 0; j < inner_size; ++j) {
        sum += static_cast<int32_t>(weight_data_int8[c * inner_size + j]);
      }
      if (qtype == c10::kPerTensorAffine) {
        col_offsets[c] = sum - zero_points[0] * inner_size;
      } else {
        col_offsets[c] = sum - zero_points[c] * inner_size;
      }
    }
  }

  std::vector<float> scales;
  if (qtype == c10::kPerTensorAffine) {
    scales = {static_cast<float>(weight.q_scale())};
  } else if (qtype == c10::kPerChannelAffine) {
    scales.resize(output_channels);
    for (int i = 0; i < output_channels; ++i) {
      scales[i] = weight.q_per_channel_scales()[i].item<float>();
    }
  }

  c10::optional<at::Tensor> bias_contig;
  if (bias.has_value()) {
    at::Tensor bias_vec = bias.value();
    TORCH_CHECK(bias_vec.dim() == 1, "bias should be a vector (1D Tensor)");
    TORCH_CHECK(
        bias_vec.size(0) == output_channels,
        "bias should have K elements: " + std::to_string(output_channels));
    bias_contig = bias->contiguous();
  }

  auto ret_ptr = c10::make_intrusive<PackedConvWeight<kSpatialDim>>(
      PackedConvWeight<kSpatialDim>{
          std::make_unique<fbgemm::PackWeightsForConv<kSpatialDim>>(
              conv_p, weight_data_int8),
          bias_contig,
          stride,
          padding,
          output_padding,
          dilation,
          groups,
          transpose,
          col_offsets,
          kSpatialDim == 2 ? std::vector<int64_t>{kernel_h, kernel_w}
                           : std::vector<int64_t>{kernel_d, kernel_h, kernel_w},
          scales,
          zero_points,
          qtype});

  return ret_ptr;
}

#endif // USE_FBGEMM

#ifdef USE_PYTORCH_QNNPACK
template <int kSpatialDim>
c10::intrusive_ptr<ConvPackedParamsBase<kSpatialDim>> PackedConvWeightsQnnp<
    kSpatialDim>::
    prepack(
        at::Tensor weight,
        c10::optional<at::Tensor> bias_in,
        torch::List<int64_t> stride,
        torch::List<int64_t> padding,
        torch::List<int64_t> output_padding,
        torch::List<int64_t> dilation,
        int64_t groups,
        bool transpose) {
  TORCH_CHECK(
      kSpatialDim == 2,  // 1D is packed as 2d, hence we don't need other checks
      "QNNPACK packing only supports 2D convolution.");
  TORCH_CHECK(
      weight.ndimension() == kSpatialDim + 2,
      "quantized::conv_prepack (qnnpack): Weights are expected to have ",
      kSpatialDim + 2, " dimensions, found shape ", weight.sizes());
  TORCH_CHECK(
      stride.size() == kSpatialDim,
      "quantized::conv_prepack (qnnpack): ",
      kSpatialDim, "D convolution expects stride to have ",
      kSpatialDim, " elements.");
  TORCH_CHECK(
      padding.size() == kSpatialDim,
      "quantized::conv_prepack (qnnpack): Specify top/left input padding "
      "only. bottom/right padding assumed to be equal to top/left");
  TORCH_CHECK(
      !transpose || output_padding.size() == kSpatialDim,
      "quantized::conv_prepack (qnnpack): Specify top/left output padding "
      "only. bottom/right padding assumed to be equal to top/left");
  TORCH_CHECK(
      dilation.size() == kSpatialDim,
      "quantized::conv_prepack (qnnpack): ",
      kSpatialDim, "D convolution expects dilation to have ",
      kSpatialDim, " elements.");

  at::native::initQNNPACK();

  // QNNPACK expects weights to be of the format {out_c, kH, kW, in_c/groups},
  // but PyTorch lays them out as {out_c, in_c/groups, kH, kW}
  // (or for ConvTranspose {in_c, out_c/groups, kH, kW})
  const size_t out_ch = transpose ? weight.size(1) * groups : weight.size(0);
  const uint32_t kernel_h = weight.size(2);
  const uint32_t kernel_w = weight.size(3);

  at::Tensor bias_fp32;
  if (bias_in.has_value()) {
    bias_fp32 = bias_in.value();
  } else {
    bias_fp32 = at::zeros(out_ch, weight.options().dtype(at::kFloat));
  }

  TORCH_CHECK(
      !bias_fp32.defined() ||
          (bias_fp32.ndimension() == 1 && bias_fp32.size(0) == out_ch),
      "quantized::conv2d_prepack (qnnpack): expected bias to be 1-dimensional "
      "with ",
      out_ch,
      " elements",
      ", but got bias of size ",
      bias_fp32.sizes(),
      " instead. "
      "(weight dimensions: ",
      weight.sizes(), " , transpose: ",
      (transpose ? "True)." : "False).")
  );

  auto weight_contig = weight.contiguous(c10::MemoryFormat::ChannelsLast);
  const bool is_per_channel = weight_contig.qscheme() == at::kPerChannelAffine;

  std::vector<uint8_t> w_zero_points;
  at::Tensor w_scales;
  std::tie(w_zero_points, w_scales) =
      make_zero_points_and_scales_tensor(weight_contig, transpose, groups);
  // We set the pre-packed conv weights to nullptr below as we call pre-pack
  // during the first invocation of operator run. Refer to qconv.cpp for more
  // details. TODO Update to actually call pre-pack here once bias is removed
  // from pre-packing step.
  c10::intrusive_ptr<ConvPackedParamsBase<kSpatialDim>> ret_ptr =
      c10::make_intrusive<PackedConvWeightsQnnp<kSpatialDim>>(
          PackedConvWeightsQnnp<kSpatialDim>{
              nullptr, /* PrePackConvWeights */
              weight_contig, /* int8_t weight */
              bias_fp32.contiguous(), /* fp32 bias */
              stride,
              padding,
              output_padding,
              dilation,
              groups,
              transpose,
              c10::nullopt, /* input_scale */
              {kernel_h, kernel_w},
              w_scales,
              std::move(w_zero_points),
              is_per_channel});

  return ret_ptr;
}

#endif // USE_PYTORCH_QNNPACK

namespace at {
namespace native {
namespace {

template <int kSpatialDim = 2>
class QConvPackWeightInt8 final {
 public:
  static c10::intrusive_ptr<ConvPackedParamsBase<kSpatialDim>> run_conv(
      Tensor weight,
      c10::optional<Tensor> bias,
      torch::List<int64_t> stride,
      torch::List<int64_t> padding,
      torch::List<int64_t> dilation,
      int64_t groups) {
    torch::List<int64_t> output_padding;
    output_padding.reserve(kSpatialDim);
    for (int idx = 0; idx < kSpatialDim; ++idx) {
      output_padding.push_back((int64_t)0);
    }
    return _run(weight, bias, stride, padding, output_padding, dilation, groups,
                /*transpose=*/false);
  }

  static c10::intrusive_ptr<ConvPackedParamsBase<kSpatialDim>> run_deconv(
      Tensor weight,
      c10::optional<Tensor> bias,
      torch::List<int64_t> stride,
      torch::List<int64_t> padding,
      torch::List<int64_t> output_padding,
      torch::List<int64_t> dilation,
      int64_t groups) {
    return _run(weight, bias, stride, padding, output_padding, dilation, groups,
                /*transpose=*/true);
  }

 private:
  static c10::intrusive_ptr<ConvPackedParamsBase<kSpatialDim>> _run(
      Tensor weight,
      c10::optional<Tensor> bias,
      torch::List<int64_t> stride,
      torch::List<int64_t> padding,
      torch::List<int64_t> output_padding,
      torch::List<int64_t> dilation,
      int64_t groups,
      bool transpose) {
    auto& ctx = at::globalContext();
#ifdef USE_FBGEMM
    if (ctx.qEngine() == at::QEngine::FBGEMM) {
      TORCH_CHECK(!transpose, "FBGEMM doesn't support transpose packing yet!");
      return PackedConvWeight<kSpatialDim>::prepack(
          weight, bias, stride, padding, output_padding, dilation, groups,
          transpose);
    }
#endif

#ifdef USE_PYTORCH_QNNPACK
    if (ctx.qEngine() == at::QEngine::QNNPACK) {
      TORCH_CHECK(
          kSpatialDim == 2,
          "quantized::conv_prepack (qnnpack): QNNPACK only supports Conv1d "
          "and Conv2d now.");
      return PackedConvWeightsQnnp<kSpatialDim>::prepack(
          weight, bias, stride, padding, output_padding, dilation, groups,
          transpose);
    }
#endif

    TORCH_CHECK(
        false,
        "Didn't find engine for operation quantized::conv2d_prepack ",
        toString(ctx.qEngine()));
  }
};

class QConv1dPackWeightInt8 final {
 public:
  static c10::intrusive_ptr<ConvPackedParamsBase<2>> run_conv(
      Tensor weight,
      c10::optional<Tensor> bias,
      torch::List<int64_t> stride,
      torch::List<int64_t> padding,
      torch::List<int64_t> dilation,
      int64_t groups) {
    const torch::List<int64_t> output_padding({0});
    return _run(weight, bias, stride, padding, output_padding, dilation, groups,
                /*transpose=*/false);
  }

  static c10::intrusive_ptr<ConvPackedParamsBase<2>> run_deconv(
      Tensor weight,
      c10::optional<Tensor> bias,
      torch::List<int64_t> stride,
      torch::List<int64_t> padding,
      torch::List<int64_t> output_padding,
      torch::List<int64_t> dilation,
      int64_t groups) {
    return _run(weight, bias, stride, padding, output_padding, dilation, groups,
                /*transpose=*/true);
  }

 private:
  static c10::intrusive_ptr<ConvPackedParamsBase<2>> _run(
      Tensor weight,
      c10::optional<Tensor> bias,
      torch::List<int64_t> stride,
      torch::List<int64_t> padding,
      torch::List<int64_t> output_padding,
      torch::List<int64_t> dilation,
      int64_t groups,
      bool transpose) {
    auto& ctx = at::globalContext();
    if (weight.dim() == 3) {
      weight = weight.unsqueeze(quant_utils::kConv1dSqueezeDim + 2);
    }
    stride = quant_utils::MakeArgForConv1d(stride, 1);
    padding = quant_utils::MakeArgForConv1d(padding, 0);
    output_padding = quant_utils::MakeArgForConv1d(output_padding, 0);
    dilation = quant_utils::MakeArgForConv1d(dilation, 1);
#ifdef USE_FBGEMM
    if (ctx.qEngine() == at::QEngine::FBGEMM) {
      return PackedConvWeight<2>::prepack(
          weight, bias, stride, padding, output_padding, dilation, groups,
          transpose);
    }
#endif

#ifdef USE_PYTORCH_QNNPACK
    if (ctx.qEngine() == at::QEngine::QNNPACK) {
      return PackedConvWeightsQnnp<2>::prepack(
          weight, bias, stride, padding, output_padding, dilation, groups,
          transpose);
    }
#endif
    TORCH_CHECK(
        false,
        "Didn't find engine for operation quantized::conv1d_prepack ",
        toString(ctx.qEngine()));
  }
};

TORCH_LIBRARY_IMPL(quantized, QuantizedCPU, m) {
  // Conv
  // conv_prepack is deprecated, please use conv2d_prepack for 2D conv.
  m.impl(TORCH_SELECTIVE_NAME("quantized::conv_prepack"), TORCH_FN(QConvPackWeightInt8<2>::run_conv));
  m.impl(TORCH_SELECTIVE_NAME("quantized::conv1d_prepack"), TORCH_FN(QConv1dPackWeightInt8::run_conv));
  m.impl(TORCH_SELECTIVE_NAME("quantized::conv2d_prepack"), TORCH_FN(QConvPackWeightInt8<2>::run_conv));
  m.impl(TORCH_SELECTIVE_NAME("quantized::conv3d_prepack"), TORCH_FN(QConvPackWeightInt8<3>::run_conv));
  // ConvTranspose
  m.impl(TORCH_SELECTIVE_NAME("quantized::conv_transpose1d_prepack"), TORCH_FN(QConv1dPackWeightInt8::run_deconv));
  m.impl(TORCH_SELECTIVE_NAME("quantized::conv_transpose2d_prepack"), TORCH_FN(QConvPackWeightInt8<2>::run_deconv));
  m.impl(TORCH_SELECTIVE_NAME("quantized::conv_transpose3d_prepack"), TORCH_FN(QConvPackWeightInt8<3>::run_deconv));
}

TORCH_LIBRARY_IMPL(_quantized, QuantizedCPU, m) {
  // Conv
  m.impl(TORCH_SELECTIVE_NAME("_quantized::conv2d_prepack"), TORCH_FN(QConvPackWeightInt8<2>::run_conv));
  // ConvTranspose
  m.impl(TORCH_SELECTIVE_NAME("_quantized::conv_transpose1d_prepack"), TORCH_FN(QConv1dPackWeightInt8::run_deconv));
  m.impl(TORCH_SELECTIVE_NAME("_quantized::conv_transpose2d_prepack"), TORCH_FN(QConvPackWeightInt8<2>::run_deconv));
  m.impl(TORCH_SELECTIVE_NAME("_quantized::conv_transpose3d_prepack"), TORCH_FN(QConvPackWeightInt8<3>::run_deconv));
}

} // namespace
} // namespace native
} // namespace at<|MERGE_RESOLUTION|>--- conflicted
+++ resolved
@@ -23,7 +23,6 @@
         torch::List<int64_t> dilation,
         int64_t groups,
         bool transpose) {
-  TORCH_CHECK(!transpose, "FBGEMM doesn't support transpose packing yet!");
   TORCH_CHECK(
       weight.ndimension() == kSpatialDim + 2,
       "Weights are expected to have ",
@@ -75,7 +74,9 @@
                            : std::vector<int>{kernel_d, kernel_h, kernel_w},
           std::vector<int>(stride.begin(), stride.end()),
           std::vector<int>(padding.begin(), padding.end()),
-          std::vector<int>(dilation.begin(), dilation.end()));
+          std::vector<int>(dilation.begin(), dilation.end()),
+          std::vector<int>(output_padding.begin(), output_padding.end()),
+          transpose);
 
   const auto qtype = weight.qscheme();
   std::vector<int32_t> zero_points;
@@ -84,8 +85,8 @@
   } else if (qtype == c10::kPerChannelAffine) {
     int64_t axis = weight.q_per_channel_axis();
     TORCH_CHECK(
-        axis == 0,
-        "Only per output channel quantization is supported for the weights");
+        !transpose,
+        "Per Channel Quantization is currently disabled for transposed conv");
     zero_points.resize(output_channels);
     for (int i = 0; i < output_channels; ++i) {
       zero_points[i] = weight.q_per_channel_zero_points()[i].item<int32_t>();
@@ -96,18 +97,12 @@
 
   // FBGEMM expects weights to be in channels last
   // TODO: Change this when ChannelsLast3d is ready.
-<<<<<<< HEAD
-  const at::Tensor weight_nhwc = kSpatialDim == 2
-      ? weight.contiguous(c10::MemoryFormat::ChannelsLast)
-      : at::native::fbgemm_utils::ConvertToChannelsLast3dTensor(weight);
-=======
   // FBGEMM needs G OC/G kDim0 ... kDimN IC/G
   // for both conv and conv transpose
   // but PyTorch lays them out as {out_c, in_c/groups, kH, kW}
   // (or for ConvTranspose {in_c, out_c/groups, kH, kW})
   const at::Tensor weight_nhwc =
       at::native::fbgemm_utils::ConvertConvWeightsToChannelLastTensor<kSpatialDim>(weight, groups, transpose);
->>>>>>> 4e6f2440
   const int8_t* weight_data_int8 =
           reinterpret_cast<int8_t*>(weight_nhwc.data_ptr<c10::qint8>());
   std::vector<int32_t> col_offsets(output_channels);
@@ -329,7 +324,6 @@
     auto& ctx = at::globalContext();
 #ifdef USE_FBGEMM
     if (ctx.qEngine() == at::QEngine::FBGEMM) {
-      TORCH_CHECK(!transpose, "FBGEMM doesn't support transpose packing yet!");
       return PackedConvWeight<kSpatialDim>::prepack(
           weight, bias, stride, padding, output_padding, dilation, groups,
           transpose);
