#include <gtest/gtest.h>

#ifdef USE_VULKAN_API

namespace {

<<<<<<< HEAD
=======
TEST(VulkanAPITest, add) {
  const auto a_cpu = at::rand({11, 7, 139, 109}, at::device(at::kCPU).dtype(at::kFloat));
  const auto a_vulkan = a_cpu.vulkan();

  const auto b_cpu = at::rand({11, 7, 139, 109}, at::device(at::kCPU).dtype(at::kFloat));
  const auto b_vulkan = b_cpu.vulkan();

  const auto c_cpu = at::add(a_cpu, b_cpu, 2.1f);
  const auto c_vulkan = at::add(a_vulkan, b_vulkan, 2.1f);

  ASSERT_TRUE(almostEqual(c_cpu, c_vulkan.cpu()));
}

TEST(VulkanAPITest, add_) {
  auto a_cpu = at::rand({11, 7, 139, 109}, at::device(at::kCPU).dtype(at::kFloat));
  auto a_vulkan = a_cpu.vulkan();

  const auto b_cpu = at::rand({11, 7, 139, 109}, at::device(at::kCPU).dtype(at::kFloat));
  const auto b_vulkan = b_cpu.vulkan();

  a_cpu.add_(b_cpu, 2.1f);
  a_vulkan.add_(b_vulkan, 2.1f);

  ASSERT_TRUE(almostEqual(a_cpu, a_vulkan.cpu()));
}

TEST(VulkanAPITest, add_scalar) {
  const auto a_cpu = at::rand({1, 1, 1, 1}, at::device(at::kCPU).dtype(at::kFloat));
  const auto a_vulkan = a_cpu.vulkan();

  const float b_scalar = 3.1415f;

  const auto c_cpu = at::add(a_cpu, b_scalar, 2.1f);
  const auto c_vulkan = at::add(a_vulkan, b_scalar, 2.1f);

  ASSERT_TRUE(almostEqual(c_cpu, c_vulkan.cpu()));
}

TEST(VulkanAPITest, add_scalar_) {
  auto a_cpu = at::rand({11, 7, 139, 109}, at::device(at::kCPU).dtype(at::kFloat));
  auto a_vulkan = a_cpu.vulkan();

  const float b_scalar = 3.1415f;

  a_cpu.add_(b_scalar, 2.1f);
  a_vulkan.add_(b_scalar, 2.1f);

  ASSERT_TRUE(almostEqual(a_cpu, a_vulkan.cpu()));
}

TEST(VulkanAPITest, mul_scalar) {
  const auto a_cpu = at::rand({17, 213, 213, 7}, at::device(at::kCPU).dtype(at::kFloat));
  const auto a_vulkan = a_cpu.vulkan();

  const float b_scalar = 3.1415f;

  const auto c_cpu = at::mul(a_cpu, b_scalar);
  const auto c_vulkan = at::mul(a_vulkan, b_scalar);

  ASSERT_TRUE(almostEqual(c_cpu, c_vulkan.cpu()));
}

TEST(VulkanAPITest, mul_scalar_) {
  auto a_cpu = at::rand({11, 7, 139, 109}, at::device(at::kCPU).dtype(at::kFloat));
  auto a_vulkan = a_cpu.vulkan();

  const float b_scalar = 3.1415f;

  a_cpu.mul_(b_scalar);
  a_vulkan.mul_(b_scalar);

  ASSERT_TRUE(almostEqual(a_cpu, a_vulkan.cpu()));
}

TEST(VulkanAPITest, clamp) {
  const auto a_cpu = at::rand({17, 197, 302, 5}, at::device(at::kCPU).dtype(at::kFloat));
  const auto a_vulkan = a_cpu.vulkan();

  const float min_value = 0.2f;
  const float max_value = 0.8f;

  const auto c_cpu = at::clamp(a_cpu, min_value, max_value);
  const auto c_vulkan = at::clamp(a_vulkan, min_value, max_value);

  ASSERT_TRUE(almostEqual(c_cpu, c_vulkan.cpu()));
}

TEST(VulkanAPITest, clamp_) {
  const auto a_cpu = at::rand({17, 197, 302, 5}, at::device(at::kCPU).dtype(at::kFloat));
  const auto a_vulkan = a_cpu.vulkan();

  const float min_value = 0.2f;
  const float max_value = 0.8f;

  a_cpu.clamp_(min_value, max_value);
  a_vulkan.clamp_(min_value, max_value);

  ASSERT_TRUE(almostEqual(a_cpu, a_vulkan.cpu()));
}

TEST(VulkanTest, addmm) {
  auto t_m1 = at::rand({2, 2}, at::device(at::kCPU).dtype(at::kFloat));
  auto t_m2 = at::rand({2, 3}, at::device(at::kCPU).dtype(at::kFloat));
  auto t_b = at::rand({2, 3}, at::device(at::kCPU).dtype(at::kFloat));

  float beta = 100;
  float alpha = 2;
  auto t_out_expected = at::addmm(t_b, t_m1, t_m2, beta, alpha);

  auto tv_m1 = t_m1.vulkan();
  auto tv_m2 = t_m2.vulkan();
  auto tv_b = t_b.vulkan();
  auto tv_out = at::addmm(tv_b, tv_m1, tv_m2, beta, alpha);
  auto t_out = tv_out.cpu();
  const auto check = almostEqual(t_out, t_out_expected);
  if (!check) {
    std::cout << "expected:\n" << t_out_expected << std::endl;
    std::cout << "got:\n" << t_out << std::endl;
  }
  ASSERT_TRUE(check);
}

TEST(VulkanTest, mm) {
  auto t_m1 = at::rand({2, 3}, at::device(at::kCPU).dtype(at::kFloat));
  auto t_m2 = at::rand({3, 2}, at::device(at::kCPU).dtype(at::kFloat));

  auto t_out_expected = t_m1.mm(t_m2);

  auto tv_m1 = t_m1.vulkan();
  auto tv_m2 = t_m2.vulkan();
  auto tv_out = tv_m1.mm(tv_m2);
  auto t_out = tv_out.cpu();
  const auto check = almostEqual(t_out, t_out_expected);
  if (!check) {
    std::cout << "expected:\n" << t_out_expected << std::endl;
    std::cout << "got:\n" << t_out << std::endl;
  }
  ASSERT_TRUE(check);
}

TEST(VulkanTest, adaptive_avg_pool2d) {
  auto t_in =
      at::rand({1, 2, 7, 7}, at::TensorOptions(at::kCPU).dtype(at::kFloat));
  auto t_out_expected = at::adaptive_avg_pool2d(t_in, {3, 3});
  auto tv_in = t_in.vulkan();

  auto tv_out = at::adaptive_avg_pool2d(tv_in, {3, 3});
  auto t_out = tv_out.cpu();

  const auto check = almostEqual(t_out, t_out_expected);
  if (!check) {
    std::cout << "expected:\n" << t_out_expected << std::endl;
    std::cout << "got:\n" << t_out << std::endl;
  }
  ASSERT_TRUE(check);
}

TEST(VulkanTest, upsample_nearest2d) {
  auto t_in = at::rand({1, 2, 2, 3}, at::TensorOptions(at::kCPU).dtype(at::kFloat));
  auto t_out_expected = at::upsample_nearest2d(t_in, {4, 6});
  auto tv_in = t_in.vulkan();

  auto tv_out = at::upsample_nearest2d(tv_in, {4, 6});
  auto t_out = tv_out.cpu();

  const auto check = almostEqual(t_out, t_out_expected);
  if (!check) {
    std::cout << "expected:\n" << t_out_expected << std::endl;
    std::cout << "got:\n" << t_out << std::endl;
  }
  ASSERT_TRUE(check);
}

TEST(VulkanTest, avg_pool2d) {
  if (!at::is_vulkan_available())
    return;

  auto t_in =
      at::rand({1, 3, 7, 7}, at::TensorOptions(at::kCPU).dtype(at::kFloat));
  auto t_out_expected = at::avg_pool2d(t_in, {2, 2}, {1}, {0}, {1});
  auto tv_in = t_in.vulkan();

  auto tv_out = at::avg_pool2d(tv_in, {2, 2}, {1}, {0}, {1});
  auto t_out = tv_out.cpu();

  const auto check = almostEqual(t_out, t_out_expected);
  if (!check) {
    std::cout << "expected:\n" << t_out_expected << std::endl;
    std::cout << "got:\n" << t_out << std::endl;
  }
  ASSERT_TRUE(check);
}

TEST(VulkanAPITest, copy) {
  const auto cpu = at::rand({13, 17, 37, 19}, at::device(at::kCPU).dtype(at::kFloat));
  ASSERT_TRUE(exactlyEqual(cpu, cpu.vulkan().cpu()));
}

TEST(VulkanAPITest, empty) {
  ASSERT_NO_THROW(at::empty({1, 17, 41, 53}, at::device(at::kVulkan).dtype(at::kFloat)));
}

>>>>>>> 4e6f2440
} // namespace

#endif /* USE_VULKAN_API */<|MERGE_RESOLUTION|>--- conflicted
+++ resolved
@@ -1,11 +1,34 @@
+#ifdef USE_VULKAN_API
+
 #include <gtest/gtest.h>
-
-#ifdef USE_VULKAN_API
+#include <ATen/ATen.h>
+
+// TODO: These functions should move to a common place.
 
 namespace {
 
-<<<<<<< HEAD
-=======
+bool checkRtol(const at::Tensor& diff, const std::vector<at::Tensor>& inputs) {
+  float maxValue = 0.0f;
+
+  for (const auto& tensor : inputs) {
+    maxValue = fmax(tensor.abs().max().item<float>(), maxValue);
+  }
+
+  return diff.abs().max().item<float>() < (2e-6 * maxValue);
+}
+
+bool almostEqual(const at::Tensor& a, const at::Tensor& b) {
+  return checkRtol(a - b, {a, b});
+}
+
+bool exactlyEqual(const at::Tensor& a, const at::Tensor& b) {
+  return (a - b).abs().max().item<float>() == 0.0f;
+}
+
+} // namespace
+
+namespace {
+
 TEST(VulkanAPITest, add) {
   const auto a_cpu = at::rand({11, 7, 139, 109}, at::device(at::kCPU).dtype(at::kFloat));
   const auto a_vulkan = a_cpu.vulkan();
@@ -208,7 +231,6 @@
   ASSERT_NO_THROW(at::empty({1, 17, 41, 53}, at::device(at::kVulkan).dtype(at::kFloat)));
 }
 
->>>>>>> 4e6f2440
 } // namespace
 
 #endif /* USE_VULKAN_API */