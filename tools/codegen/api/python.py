--- conflicted
+++ resolved
@@ -854,12 +854,6 @@
 def arg_parser_output_exprs(
     ps: PythonSignature, f: NativeFunction
 ) -> Dict[str, PythonArgParserOutputExpr]:
-<<<<<<< HEAD
-    lambda_args = dispatch_lambda_args(ps, f)
-    lambda_args_map = dict(map(lambda a: (a.name, a), lambda_args))
-
-=======
->>>>>>> 17d131d6
     return {e.name: e for i, a in enumerate(ps.arguments())
             for e in (arg_parser_output_expr(i, a), )}
 
