--- conflicted
+++ resolved
@@ -217,7 +217,7 @@
             assert dispatch is not None
             impl_name = f"at::native::{f.dispatch[dispatch]}"
 
-            args_exprs_str = ', '.join(map(lambda a: a.name, args))
+            args_exprs_str = ', '.join(a.name for a in args)
 
             return_kw = "    return "
 
@@ -338,7 +338,7 @@
             dispatcher_sig = DispatcherSignature.from_schema(f.func)
 
             dispatcher_exprs = dispatcher.cpparguments_exprs(sig.argument_packs())
-            dispatcher_exprs_str = ', '.join(map(lambda a: a.expr, dispatcher_exprs))
+            dispatcher_exprs_str = ', '.join(a.expr for a in dispatcher_exprs)
 
             return f"""
 // aten::{f.func}
@@ -388,7 +388,7 @@
             dispatcher_sig = DispatcherSignature.from_schema(f.func)
 
             dispatcher_exprs = dispatcher.cpparguments_exprs(sig.argument_packs())
-            dispatcher_exprs_str = ', '.join(map(lambda a: a.expr, dispatcher_exprs))
+            dispatcher_exprs_str = ', '.join(a.expr for a in dispatcher_exprs)
 
             return f"""
 // aten::{f.func}
@@ -435,7 +435,7 @@
         seen.add(n)
         returns_type = native.returns_type(f.func.returns)
         args = native.arguments(f.func)
-        rs.append(f"CAFFE2_API {returns_type} {n}({', '.join(map(lambda a: a.str_with_default(), args))});")
+        rs.append(f"CAFFE2_API {returns_type} {n}({', '.join(a.str_with_default() for a in args)});")
 
     return rs
 
@@ -742,11 +742,8 @@
     is_factory_method = any(isinstance(a.argument, TensorOptionsArguments) for a in cpp_args) \
         and Variant.method not in f.variants
 
-<<<<<<< HEAD
-=======
     is_abstract = f.dispatch.keys() != {'Math'}
 
->>>>>>> 4e6f2440
     return OrderedDict([
         ('name', cpp.name(f.func)),
         ('operator_name', str(f.func.name.name)),
@@ -780,7 +777,7 @@
         # for the entry or not (as this affects whether or not the operation is
         # overrideable or not.)  Once this all gets cleaned up, this
         # property will be obsolete.
-        ('abstract', f.dispatch is not None),
+        ('abstract', is_abstract),
         ('device_guard', f.device_guard),
         ('with_gil', False),
         ('deprecated', False),
