#pragma once

#include <memory>

#include <ATen/ATen.h>
#include <ATen/core/ivalue.h>
#include <c10d/ProcessGroup.hpp>

namespace c10d {

// Broadcast many tensors to all processes in the process group.
void broadcast_coalesced(
    std::shared_ptr<c10d::ProcessGroup> process_group,
    at::TensorList tensors,
    size_t buffer_size,
    int rank = 0);

// This class passes bucket contents tensor (for multiple replicas) to
// DDP communication hook.
// Optionally in the future this can be enhanced with parameter to bucket
// mappings as well.
class GradBucket {
 public:
  explicit GradBucket(const std::vector<at::Tensor>& tensors)
      : tensors_(tensors) {}
  // Each tensor in the list that getTensors returns refers to the replica on
  // each device. There will be multiple replicas only in the case of single
  // process multiple device mode. In the single process single device mode,
  // this list would consist of only a single tensor.
  const std::vector<at::Tensor>& getTensors() const {
    return tensors_;
  }

 private:
  std::vector<at::Tensor> tensors_;
};

// DDP's c10d reducer allows communication hooks defined as a sub class
// of CommHookInterface. CommHookInterface is an abstract class and can
// be used to implement both Python and CPP hooks.
struct TORCH_PYTHON_API CommHookInterface {
 public:
  virtual ~CommHookInterface() {}

<<<<<<< HEAD
  // runHook takes a GradBucket type bucket and passes the tensors of
  // this grad bucket to hook's callback. This function is called once
  // the bucket is ready. The hook can perform whatever processing is
  // needed and return a Future that will hold the new value of the grad
  // bucket's tensors once ready.
  virtual c10::intrusive_ptr<torch::jit::Future> runHook(
      const GradBucket& bucket) = 0;
=======
  // Passes the input grad bucket to the registered communication hook.
  // Once the tensors in the bucket are ready, kicks off the hook asynchronously
  // and returns a future that holds the communication results.
  virtual c10::intrusive_ptr<c10::ivalue::Future> runHook(
      GradBucket& bucket) = 0;
>>>>>>> 4e6f2440

  // Once the grad bucket of Future is ready, c10d reducer will call this
  // function to get the resulting tensors of the grad bucket. Then c10d
  // reducer will use these tensors and copy grads to the grads of individual
  // parameters.
  virtual std::vector<at::Tensor> processFuture(c10::IValue future_value) = 0;
};

<<<<<<< HEAD
// PythonCommHook enables registering a python hook to c10d reducer and is a
// sub class of CommHookInterface.
class TORCH_PYTHON_API PythonCommHook : public CommHookInterface {
 public:
  // The constructor takes a state and a callable hook. Inputs are Python
  // objects. The state is passed to the hook in runHook function can be used to
  // maintain and update any state information that users would like to maintain
  // as part of the training process. The hook can perform whatever processing
  // user specified and return a Future indicating completion of any async work.
  PythonCommHook(py::object state, py::object hook);

  ~PythonCommHook() override {
    py::gil_scoped_acquire ag;
    state_.dec_ref();
    hook_.dec_ref();
    // explicitly setting PyObject* state_ and hook_ to nullptr to prevent
    // py::object's dtor to decref on the PyObject again.
    // See Note [Destructing py::object] in python_ivalue.h
    state_.ptr() = nullptr;
    hook_.ptr() = nullptr;
  }

  c10::intrusive_ptr<torch::jit::Future> runHook(
      const GradBucket& bucket) override;

  std::vector<at::Tensor> processFuture(c10::IValue future_value) override;

 private:
  py::object state_;
  py::object hook_;
=======
// This CppCommHook interface only requires implementing runHook method that
// potentially uses a state.
template <typename T>
class TORCH_API CppCommHookInterface : public CommHookInterface {
 public:
  explicit CppCommHookInterface(T& state) : state_(state) {}

  virtual ~CppCommHookInterface() {}

  std::vector<at::Tensor> parseHookResult(const c10::IValue& result) override {
    TORCH_INTERNAL_ASSERT(
        result.isTensor() || result.isTensorList(),
        "expected the hook result is either a Tensor or a TensorList");

    if (result.isTensor()) {
      return {result.toTensor()};
    }

    return result.toTensorVector();
  }

 protected:
  T state_; // Not owned.
>>>>>>> 4e6f2440
};

} // namespace c10d<|MERGE_RESOLUTION|>--- conflicted
+++ resolved
@@ -1,6 +1,4 @@
 #pragma once
-
-#include <memory>
 
 #include <ATen/ATen.h>
 #include <ATen/core/ivalue.h>
@@ -31,72 +29,35 @@
     return tensors_;
   }
 
+  std::vector<at::Tensor>& getTensorsRef() {
+    return tensors_;
+  }
+
  private:
   std::vector<at::Tensor> tensors_;
 };
 
-// DDP's c10d reducer allows communication hooks defined as a sub class
-// of CommHookInterface. CommHookInterface is an abstract class and can
-// be used to implement both Python and CPP hooks.
-struct TORCH_PYTHON_API CommHookInterface {
+// Base class of both `PythonCommHook` and `CppCommHook`.
+// Requires implementing 1) `runHook` method that communicates gradients
+// asynchronously, and 2) `parseHookResult` method that converts the hook result
+// into a tensor vector.
+class TORCH_PYTHON_API CommHookInterface {
  public:
   virtual ~CommHookInterface() {}
 
-<<<<<<< HEAD
-  // runHook takes a GradBucket type bucket and passes the tensors of
-  // this grad bucket to hook's callback. This function is called once
-  // the bucket is ready. The hook can perform whatever processing is
-  // needed and return a Future that will hold the new value of the grad
-  // bucket's tensors once ready.
-  virtual c10::intrusive_ptr<torch::jit::Future> runHook(
-      const GradBucket& bucket) = 0;
-=======
   // Passes the input grad bucket to the registered communication hook.
   // Once the tensors in the bucket are ready, kicks off the hook asynchronously
   // and returns a future that holds the communication results.
   virtual c10::intrusive_ptr<c10::ivalue::Future> runHook(
       GradBucket& bucket) = 0;
->>>>>>> 4e6f2440
 
-  // Once the grad bucket of Future is ready, c10d reducer will call this
-  // function to get the resulting tensors of the grad bucket. Then c10d
-  // reducer will use these tensors and copy grads to the grads of individual
+  // Returns the resulting tensors once the communication hook result is ready.
+  // The resulting tensors will then be copied to the grads of individual
   // parameters.
-  virtual std::vector<at::Tensor> processFuture(c10::IValue future_value) = 0;
+  virtual std::vector<at::Tensor> parseHookResult(
+      const c10::IValue& result) = 0;
 };
 
-<<<<<<< HEAD
-// PythonCommHook enables registering a python hook to c10d reducer and is a
-// sub class of CommHookInterface.
-class TORCH_PYTHON_API PythonCommHook : public CommHookInterface {
- public:
-  // The constructor takes a state and a callable hook. Inputs are Python
-  // objects. The state is passed to the hook in runHook function can be used to
-  // maintain and update any state information that users would like to maintain
-  // as part of the training process. The hook can perform whatever processing
-  // user specified and return a Future indicating completion of any async work.
-  PythonCommHook(py::object state, py::object hook);
-
-  ~PythonCommHook() override {
-    py::gil_scoped_acquire ag;
-    state_.dec_ref();
-    hook_.dec_ref();
-    // explicitly setting PyObject* state_ and hook_ to nullptr to prevent
-    // py::object's dtor to decref on the PyObject again.
-    // See Note [Destructing py::object] in python_ivalue.h
-    state_.ptr() = nullptr;
-    hook_.ptr() = nullptr;
-  }
-
-  c10::intrusive_ptr<torch::jit::Future> runHook(
-      const GradBucket& bucket) override;
-
-  std::vector<at::Tensor> processFuture(c10::IValue future_value) override;
-
- private:
-  py::object state_;
-  py::object hook_;
-=======
 // This CppCommHook interface only requires implementing runHook method that
 // potentially uses a state.
 template <typename T>
@@ -120,7 +81,6 @@
 
  protected:
   T state_; // Not owned.
->>>>>>> 4e6f2440
 };
 
 } // namespace c10d