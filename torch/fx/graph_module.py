--- conflicted
+++ resolved
@@ -164,12 +164,8 @@
     # continued string literal. Issue here: https://github.com/pytorch/pytorch/issues/44842
     #
     # Shouldn't be an issue since these methods shouldn't be used in TorchScript anyway
-<<<<<<< HEAD
-    __ignored_properties__ = ['graph']
-    __ignored_attributes__ = ['_graph']
-=======
     __jit_unused_properties__ = ['graph']
->>>>>>> dd8aad0c
+    __jit_ignored_attributes__ = ['_graph']
 
     @property
     def graph(self):
