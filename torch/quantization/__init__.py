from .quantize import *
from .observer import *
from .qconfig import *
from .fake_quantize import *
from .fuse_modules import fuse_modules
from .stubs import *
from .quant_type import *
from .quantize_jit import *
# from .quantize_fx import *
from .quantization_mappings import *
from .fuser_method_mappings import *

def default_eval_fn(model, calib_data):
    r"""
    Default evaluation function takes a torch.utils.data.Dataset or a list of
    input Tensors and run the model on the dataset
    """
    for data, target in calib_data:
        model(data)

_all__ = [
    'QuantWrapper', 'QuantStub', 'DeQuantStub',
    # Top level API for eager mode quantization
    'quantize', 'quantize_dynamic', 'quantize_qat',
    'prepare', 'convert', 'prepare_qat',
    # Top level API for graph mode quantization on TorchScript
    'quantize_jit', 'quantize_dynamic_jit',
    # Top level API for graph mode quantization on GraphModule(torch.fx)
<<<<<<< HEAD
    'fuse_fx', 'quantize_fx',  # TODO: add quantize_dynamic_fx
    'prepare_fx', 'prepare_dynamic_fx', 'convert_fx',
    'QuantType',  # quantization type
=======
    # 'fuse_fx', 'quantize_fx',  # TODO: add quantize_dynamic_fx
    # 'prepare_fx', 'prepare_dynamic_fx', 'convert_fx',
    'QuantType', 'quant_type_to_str',  # quantization type
>>>>>>> 4e6f2440
    # custom module APIs
    'get_default_static_quant_module_mappings', 'get_static_quant_module_class',
    'get_default_dynamic_quant_module_mappings',
    'get_default_qat_module_mappings',
    'get_default_qconfig_propagation_list',
    'get_default_compare_output_module_list',
    'get_quantized_operator',
    'get_fuser_method',
    # Sub functions for `prepare` and `swap_module`
    'propagate_qconfig_', 'add_quant_dequant', 'add_observer_', 'swap_module',
    'default_eval_fn', 'get_observer_dict',
    'register_activation_post_process_hook',
    # Observers
    'ObserverBase', 'WeightObserver', 'observer', 'default_observer',
    'default_weight_observer',
    # QConfig
    'QConfig', 'default_qconfig', 'default_dynamic_qconfig', 'float16_dynamic_qconfig',
    # QAT utilities
    'default_qat_qconfig', 'prepare_qat', 'quantize_qat',
    # module transformations
    'fuse_modules',
]<|MERGE_RESOLUTION|>--- conflicted
+++ resolved
@@ -26,15 +26,9 @@
     # Top level API for graph mode quantization on TorchScript
     'quantize_jit', 'quantize_dynamic_jit',
     # Top level API for graph mode quantization on GraphModule(torch.fx)
-<<<<<<< HEAD
-    'fuse_fx', 'quantize_fx',  # TODO: add quantize_dynamic_fx
-    'prepare_fx', 'prepare_dynamic_fx', 'convert_fx',
-    'QuantType',  # quantization type
-=======
     # 'fuse_fx', 'quantize_fx',  # TODO: add quantize_dynamic_fx
     # 'prepare_fx', 'prepare_dynamic_fx', 'convert_fx',
     'QuantType', 'quant_type_to_str',  # quantization type
->>>>>>> 4e6f2440
     # custom module APIs
     'get_default_static_quant_module_mappings', 'get_static_quant_module_class',
     'get_default_dynamic_quant_module_mappings',
@@ -50,6 +44,12 @@
     # Observers
     'ObserverBase', 'WeightObserver', 'observer', 'default_observer',
     'default_weight_observer',
+    # FakeQuantize (for qat)
+    'default_fake_quant', 'default_weight_fake_quant',
+    'default_symmetric_fixed_qparams_fake_quant',
+    'default_affine_fixed_qparams_fake_quant',
+    'default_per_channel_weight_fake_quant',
+    'default_histogram_fake_quant',
     # QConfig
     'QConfig', 'default_qconfig', 'default_dynamic_qconfig', 'float16_dynamic_qconfig',
     # QAT utilities
